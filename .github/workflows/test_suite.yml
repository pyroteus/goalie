--- conflicted
+++ resolved
@@ -23,10 +23,6 @@
 jobs:
   build:
     name: 'Test suite'
-<<<<<<< HEAD
-    # The type of runner that the job will run on
-=======
->>>>>>> 652e2b19
     runs-on: ubuntu-latest
     container:
       image: jwallwork/firedrake-parmmg:latest
@@ -51,14 +47,11 @@
           python -m pip uninstall -y goalie
           python -m pip install -e .
 
-<<<<<<< HEAD
-=======
       - name: 'Check citation'
         run: |
           . /home/firedrake/firedrake/bin/activate
           make check_citation
 
->>>>>>> 652e2b19
       - name: 'Lint'
         if: ${{ always() }}
         run: |
