## Goalie Goal-Oriented Mesh Adaptation Toolkit

![GitHub top language](https://img.shields.io/github/languages/top/mesh-adaptation/goalie)
![GitHub repo size](https://img.shields.io/github/repo-size/mesh-adaptation/goalie)

Goalie provides goal-oriented mesh adaptation pipelines for solving partial differential equations (PDEs) using adapted meshes built on the Python-based finite element library [Firedrake](http://www.firedrakeproject.org/).  It runs a fixed point iteration loop for progressively solving time-dependent PDEs and their adjoints on sequences of meshes, performing goal-oriented error estimation, and adapting the meshes in sequence with a user-provided adaptor function until defined convergence criteria have been met. It is recommended that users are familiar with adjoint methods, mesh adaptation and the goal-oriented framework before starting with Goalie.

For more information on Firedrake, please see: [Firedrake documentation](https://firedrakeproject.org/documentation.html).

For more information on the implementation of the adjoint method, please see: [dolfin-adjoint documentation](http://www.dolfin-adjoint.org/en/latest/documentation/maths/index.html). 

For more information on the goal-oriented mesh adaptation, please see: [Goalie documentation](https://mesh-adaptation.github.io/goalie/index.html)

## Installation

<<<<<<< HEAD
The following installation instructions assume a Linux or WSL operating system. The options below include installation from a custom shell script which also installs the custom setup for Firedrake and PETSc. 

To use Goalie you will need a bespoke Firedrake installation.

If Firedrake is already installed, please see instructions "To install Goalie via `git clone`".

Additionally, although the Animate anisotropic mesh adaptation package is not a technical dependency for Goalie, as any bespoke adaptation method can be applied, the associated demos and tests do rely on Animate. For detail on installing Animate see: [Animate](https://github.com/mesh-adaptation/animate)

### To install Firedrake via shell script

Firedrake, along with PETSc, is required by the Goalie package and is available for installation via a shell script.

Instructions:
- Download installation files either:
	-  manually from:
		- `install/install_firedrake_custom_mpi.sh`
		- `install/petsc_options.txt`
	- via curl:
		- `curl -O https://raw.githubusercontent.com/mesh-adaptation/animate/main/install/install_firedrake_custom_mpi.sh`
		- `curl -O https://raw.githubusercontent.com/mesh-adaptation/animate/main/install/petsc_options.txt`
- Install firedrake and associated dependencies to a local environment via `source install_firedrake_custom_mpi.sh`
- Continue to follow the instructions below in "To install Goalie via `git clone`" to complete the installation of Goalie.

### To install Firedrake via Docker image

A Firedrake docker image exists and can alternatively be downloaded and installed before installing Goalie. 

To install the Firedrake docker image:
- Pull the docker image: `docker pull jwallwork/firedrake-parmmg`
- Run the docker image: `docker run --rm -it -v ${HOME}:${HOME} jwallwork/firedrake-parmmg`

Please note, that by installing via a Docker image with `${HOME}` you are giving Docker access to your home space.

Continue to follow the instructions below in "To install Goalie via `git clone`" to complete the installation of Goalie.

### To install Goalie via `git clone`

Installing Goalie via cloning the GitHub repository assumes prior installation of Firedrake and its dependencies. For separate instructions for installing Firedrake please see: [Firedrake download instructions](https://www.firedrakeproject.org/download.html).

To install Goalie via `git clone`:
- Activate your local virtual environment containing the bespoke Firedrake installation and navigate to the `src` folder.
- from the main Goalie GitHub, `git clone` the repository using HTTPS or SSH into the `src` folder
- `cd goalie` and run `make install` to install Goalie
- Execute the test suite to confirm installation was successful via `make test`
=======
For installation instructions, we refer to the [Wiki page](https://github.com/mesh-adaptation/mesh-adaptation-docs/wiki/Installation-Instructions).
>>>>>>> ea45763e
<|MERGE_RESOLUTION|>--- conflicted
+++ resolved
@@ -13,51 +13,4 @@
 
 ## Installation
 
-<<<<<<< HEAD
-The following installation instructions assume a Linux or WSL operating system. The options below include installation from a custom shell script which also installs the custom setup for Firedrake and PETSc. 
-
-To use Goalie you will need a bespoke Firedrake installation.
-
-If Firedrake is already installed, please see instructions "To install Goalie via `git clone`".
-
-Additionally, although the Animate anisotropic mesh adaptation package is not a technical dependency for Goalie, as any bespoke adaptation method can be applied, the associated demos and tests do rely on Animate. For detail on installing Animate see: [Animate](https://github.com/mesh-adaptation/animate)
-
-### To install Firedrake via shell script
-
-Firedrake, along with PETSc, is required by the Goalie package and is available for installation via a shell script.
-
-Instructions:
-- Download installation files either:
-	-  manually from:
-		- `install/install_firedrake_custom_mpi.sh`
-		- `install/petsc_options.txt`
-	- via curl:
-		- `curl -O https://raw.githubusercontent.com/mesh-adaptation/animate/main/install/install_firedrake_custom_mpi.sh`
-		- `curl -O https://raw.githubusercontent.com/mesh-adaptation/animate/main/install/petsc_options.txt`
-- Install firedrake and associated dependencies to a local environment via `source install_firedrake_custom_mpi.sh`
-- Continue to follow the instructions below in "To install Goalie via `git clone`" to complete the installation of Goalie.
-
-### To install Firedrake via Docker image
-
-A Firedrake docker image exists and can alternatively be downloaded and installed before installing Goalie. 
-
-To install the Firedrake docker image:
-- Pull the docker image: `docker pull jwallwork/firedrake-parmmg`
-- Run the docker image: `docker run --rm -it -v ${HOME}:${HOME} jwallwork/firedrake-parmmg`
-
-Please note, that by installing via a Docker image with `${HOME}` you are giving Docker access to your home space.
-
-Continue to follow the instructions below in "To install Goalie via `git clone`" to complete the installation of Goalie.
-
-### To install Goalie via `git clone`
-
-Installing Goalie via cloning the GitHub repository assumes prior installation of Firedrake and its dependencies. For separate instructions for installing Firedrake please see: [Firedrake download instructions](https://www.firedrakeproject.org/download.html).
-
-To install Goalie via `git clone`:
-- Activate your local virtual environment containing the bespoke Firedrake installation and navigate to the `src` folder.
-- from the main Goalie GitHub, `git clone` the repository using HTTPS or SSH into the `src` folder
-- `cd goalie` and run `make install` to install Goalie
-- Execute the test suite to confirm installation was successful via `make test`
-=======
-For installation instructions, we refer to the [Wiki page](https://github.com/mesh-adaptation/mesh-adaptation-docs/wiki/Installation-Instructions).
->>>>>>> ea45763e
+For installation instructions, we refer to the [Wiki page](https://github.com/mesh-adaptation/mesh-adaptation-docs/wiki/Installation-Instructions).