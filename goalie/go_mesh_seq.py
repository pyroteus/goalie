--- conflicted
+++ resolved
@@ -6,12 +6,7 @@
 from .error_estimation import get_dwr_indicator
 from .function_data import IndicatorData
 from .log import pyrint
-<<<<<<< HEAD
-from .utility import AttrDict
 from firedrake import Function, FunctionSpace, MeshHierarchy, TransferManager
-=======
-from firedrake import Function, FunctionSpace, MeshHierarchy, TransferManager, project
->>>>>>> 3e8b6eb0
 from firedrake.petsc import PETSc
 from collections.abc import Iterable
 import numpy as np
