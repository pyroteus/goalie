--- conflicted
+++ resolved
@@ -17,17 +17,9 @@
 from .function_data import ForwardSolutionData
 from .log import DEBUG, debug, info, logger, pyrint, warning
 from .options import AdaptParameters
-<<<<<<< HEAD
-from animate.quality import QualityMeasure
-from .utility import AttrDict, Mesh
-from collections.abc import Iterable
-import numpy as np
+from .utility import AttrDict
 
 comm = firedrake.COMM_WORLD
-
-=======
-from .utility import AttrDict
->>>>>>> 8eab042e
 
 __all__ = ["MeshSeq"]
 
