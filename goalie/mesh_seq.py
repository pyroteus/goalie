--- conflicted
+++ resolved
@@ -493,11 +493,7 @@
                 checkpoints.append(
                     AttrDict(
                         {
-<<<<<<< HEAD
-                            field: self._transfer(sols[field], fs[i + 1])
-=======
-                            field: project(solutions[field], fs[i + 1])
->>>>>>> 5d25f2be
+                            field: self._transfer(solutions[field], fs[i + 1])
                             for field, fs in self._fs.items()
                         }
                     )
