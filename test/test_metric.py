--- conflicted
+++ resolved
@@ -7,12 +7,9 @@
 import numpy as np
 import pytest
 from animate.metric import RiemannianMetric
-<<<<<<< HEAD
+from animate.utility import errornorm
 from firedrake import *
 from parameterized import parameterized
-=======
-from animate.utility import errornorm
->>>>>>> ea45763e
 from sensors import *
 from utility import uniform_mesh
 
