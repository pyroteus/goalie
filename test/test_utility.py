--- conflicted
+++ resolved
@@ -2,21 +2,12 @@
 Test utility functions.
 """
 
-<<<<<<< HEAD
-=======
-from firedrake import *
-from goalie import *
-from utility import uniform_mesh
->>>>>>> ea45763e
 import os
 import pathlib
 import shutil
 import unittest
 
 from firedrake import *
-from firedrake.norms import errornorm as ferrnorm
-from firedrake.norms import norm as fnorm
-from parameterized import parameterized
 from utility import uniform_mesh
 
 from goalie import *
